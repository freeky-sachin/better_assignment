--- conflicted
+++ resolved
@@ -1,6 +1,3 @@
-<<<<<<< HEAD
-Updated Readme
-=======
 # CI/CD Pipeline for Node.js Application with Docker, Kubernetes, and Slack Notifications
 
 This repository demonstrates how to set up a CI/CD pipeline for a **Node.js** application. The pipeline runs automatically on pull requests, builds a Docker image, deploys the image to a **Kubernetes** cluster, and sends notifications to a **Slack** channel about the deployment status.
@@ -245,5 +242,4 @@
 
 ## Conclusion
 
-This project demonstrates a complete CI/CD pipeline for a Node.js application with Docker, Kubernetes, and Slack notifications. By automating testing, Docker image building, deployment, and notifications, you can streamline your deployment process and ensure quick feedback for your team.
->>>>>>> d3de3f77
+This project demonstrates a complete CI/CD pipeline for a Node.js application with Docker, Kubernetes, and Slack notifications. By automating testing, Docker image building, deployment, and notifications, you can streamline your deployment process and ensure quick feedback for your team.